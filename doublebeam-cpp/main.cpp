--- conflicted
+++ resolved
@@ -19,23 +19,15 @@
     std::ios_base::sync_with_stdio(false);
     auto vm = read_velocity_file(options.model_params.path);
     auto db = DoubleBeam(vm);
-<<<<<<< HEAD
     auto source_beam_centres = seismo::grid_coordinates(
         options.sbc_params.x0, options.sbc_params.x1, options.sbc_params.y0, options.sbc_params.y1,
         options.sbc_params.z, options.sbc_params.num_x, options.sbc_params.num_y);
     // TODO fracture depth is unused
     FractureParameters fractures(
-        400, options.fracture_params.phi_hat_x, options.fracture_params.phi_hat_y,
+        options.fracture_params.phi_hat_x, options.fracture_params.phi_hat_y,
         options.fracture_params.num_orientations, options.fracture_params.spacings_min,
         options.fracture_params.spacings_max, options.fracture_params.num_spacings);
     auto data = SeismoData(options.seismo_data_params.path);
-=======
-    auto source_beam_centres = seismo::grid_coordinates(4500, 8500, 4500, 8500, 0, 2, 2);
-    position_t target{6500, 6500, 2400};
-    // TODO fracture depth is unused
-    FractureParameters fractures(math::Vector2{0, 1}, 61, 100, 300, 41);
-    auto data = SeismoData("/home/darius/masterarbeit/output_0degrees");
->>>>>>> 2aef734d
     auto a = std::chrono::high_resolution_clock::now();
     auto result = db.algorithm(
         source_beam_centres, options.target.position, data, fractures,
